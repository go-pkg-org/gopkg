package make

import (
<<<<<<< HEAD
=======
	"fmt"
>>>>>>> 2fd9d2e0
	"io/ioutil"
	"os"
	"os/exec"
	"path/filepath"
	"strings"
	"testing"
)

func TestGetPackageName(t *testing.T) {
	if getPackageName("github.com/creekorful/mvnparser") != "github-creekorful-mvnparser" {
		t.FailNow()
	}
}

func TestGetGitVersion(t *testing.T) {
	tmpDir, err := ioutil.TempDir("", "gopkg")
	if err != nil {
		t.Error(err)
	}
	defer os.RemoveAll(tmpDir)

<<<<<<< HEAD
	if err := runGitCmd(tmpDir, "init"); err != nil {
=======
	if err := runGitCmd(tmpDir, nil, "init"); err != nil {
>>>>>>> 2fd9d2e0
		t.Error(err)
	}

	if err := ioutil.WriteFile(filepath.Join(tmpDir, "README.md"), []byte("Hello, world!"), 0640); err != nil {
		t.Error(err)
	}

<<<<<<< HEAD
	if err := runGitCmd(tmpDir, "add", "README.md"); err != nil {
		t.Error(err)
	}

	if err := runGitCmd(tmpDir, "commit", "-m", "hello"); err != nil {
=======
	if err := runGitCmd(tmpDir, nil, "add", "README.md"); err != nil {
		t.Error(err)
	}

	if err := runGitCmd(tmpDir, []string{"GIT_COMMITTER_DATE=\"Thu Oct 15 20:05:34 2020 +0200\""},
		"commit", "-m", "hello"); err != nil {
>>>>>>> 2fd9d2e0
		t.Error(err)
	}

	v, isTag, err := getGitVersion(tmpDir)
	if err != nil {
		t.Error(err)
	}

	if isTag {
		t.Error("Git version should not be a tag")
	}

<<<<<<< HEAD
	if !strings.HasPrefix(v, "0.0~git") {
		t.Error("Wrong git version")
	}

	// Create a git tag
	if err := runGitCmd(tmpDir, "tag", "v1.0.0"); err != nil {
=======
	if v != "0.0~git20201015205" {
		t.Errorf("Wrong git version (%s)", v)
	}

	// Create a git tag
	if err := runGitCmd(tmpDir, nil, "tag", "v1.0.0"); err != nil {
>>>>>>> 2fd9d2e0
		t.Error(err)
	}

	v, isTag, err = getGitVersion(tmpDir)
	if err != nil {
		t.Error(err)
	}

	if !isTag {
		t.Error("Git version should be a tag")
	}

	if v != "v1.0.0" {
		t.Error("Wrong git version")
	}
}

<<<<<<< HEAD
func runGitCmd(dir string, args ...string) error {
	cmd := exec.Command("git", args...)
	cmd.Dir = dir
	return cmd.Run()
=======
func runGitCmd(dir string, env []string, args ...string) error {
	cmd := exec.Command("git", args...)
	cmd.Dir = dir

	if len(env) > 0 {
		cmd.Env = os.Environ()
		for _, val := range env {
			cmd.Env = append(cmd.Env, val)
		}
	}

	b, err := cmd.Output()
	if err != nil {
		return fmt.Errorf("error while running `%s` (%s)", cmd.String(), strings.TrimSuffix(string(b), "\n"))
	}

	return nil
>>>>>>> 2fd9d2e0
}<|MERGE_RESOLUTION|>--- conflicted
+++ resolved
@@ -1,10 +1,7 @@
 package make
 
 import (
-<<<<<<< HEAD
-=======
 	"fmt"
->>>>>>> 2fd9d2e0
 	"io/ioutil"
 	"os"
 	"os/exec"
@@ -26,11 +23,7 @@
 	}
 	defer os.RemoveAll(tmpDir)
 
-<<<<<<< HEAD
-	if err := runGitCmd(tmpDir, "init"); err != nil {
-=======
 	if err := runGitCmd(tmpDir, nil, "init"); err != nil {
->>>>>>> 2fd9d2e0
 		t.Error(err)
 	}
 
@@ -38,20 +31,12 @@
 		t.Error(err)
 	}
 
-<<<<<<< HEAD
-	if err := runGitCmd(tmpDir, "add", "README.md"); err != nil {
-		t.Error(err)
-	}
-
-	if err := runGitCmd(tmpDir, "commit", "-m", "hello"); err != nil {
-=======
 	if err := runGitCmd(tmpDir, nil, "add", "README.md"); err != nil {
 		t.Error(err)
 	}
 
 	if err := runGitCmd(tmpDir, []string{"GIT_COMMITTER_DATE=\"Thu Oct 15 20:05:34 2020 +0200\""},
 		"commit", "-m", "hello"); err != nil {
->>>>>>> 2fd9d2e0
 		t.Error(err)
 	}
 
@@ -64,21 +49,12 @@
 		t.Error("Git version should not be a tag")
 	}
 
-<<<<<<< HEAD
-	if !strings.HasPrefix(v, "0.0~git") {
-		t.Error("Wrong git version")
-	}
-
-	// Create a git tag
-	if err := runGitCmd(tmpDir, "tag", "v1.0.0"); err != nil {
-=======
 	if v != "0.0~git20201015205" {
 		t.Errorf("Wrong git version (%s)", v)
 	}
 
 	// Create a git tag
 	if err := runGitCmd(tmpDir, nil, "tag", "v1.0.0"); err != nil {
->>>>>>> 2fd9d2e0
 		t.Error(err)
 	}
 
@@ -96,12 +72,6 @@
 	}
 }
 
-<<<<<<< HEAD
-func runGitCmd(dir string, args ...string) error {
-	cmd := exec.Command("git", args...)
-	cmd.Dir = dir
-	return cmd.Run()
-=======
 func runGitCmd(dir string, env []string, args ...string) error {
 	cmd := exec.Command("git", args...)
 	cmd.Dir = dir
@@ -119,5 +89,4 @@
 	}
 
 	return nil
->>>>>>> 2fd9d2e0
 }