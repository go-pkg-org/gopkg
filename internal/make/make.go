--- conflicted
+++ resolved
@@ -2,25 +2,16 @@
 
 import (
 	"fmt"
-<<<<<<< HEAD
 	"github.com/go-pkg-org/gopkg/internal/config"
 	"github.com/go-pkg-org/gopkg/internal/pkg"
 	"github.com/go-pkg-org/gopkg/internal/util"
 	"github.com/rs/zerolog/log"
-=======
->>>>>>> bc600c20
 	"io/ioutil"
 	"os"
 	"os/exec"
 	"path/filepath"
 	"strings"
 	"time"
-
-	"github.com/go-pkg-org/gopkg/internal/config"
-	"github.com/go-pkg-org/gopkg/internal/control"
-	"github.com/go-pkg-org/gopkg/internal/pkg"
-	"github.com/go-pkg-org/gopkg/internal/util"
-	"github.com/rs/zerolog/log"
 )
 
 // Make create a brand new control package from given import path
@@ -31,7 +22,7 @@
 		return fmt.Errorf("already existing package directory: %s", directory)
 	}
 
-	config, err := config.Default()
+	conf, err := config.Default()
 	if err != nil {
 		return err
 	}
@@ -73,7 +64,7 @@
 	}
 
 	m := pkg.ControlMeta{
-		Maintainers:       []string{config.GetMaintainerEntry()},
+		Maintainers:       []string{conf.GetMaintainerEntry()},
 		Packages:          []pkg.Meta{},
 		ImportPath:        importPath,
 		BuildDependencies: buildDepends,
@@ -87,7 +78,7 @@
 	m.Packages = append(m.Packages, binPkgs...)
 
 	// Create the control directory
-	if err := pkg.CreateCtrlDirectory(directory, cleanVersion, config.GetMaintainerEntry(), m); err != nil {
+	if err := pkg.CreateCtrlDirectory(directory, cleanVersion, conf.GetMaintainerEntry(), m); err != nil {
 		return err
 	}
 
