package build

import (
	"fmt"
<<<<<<< HEAD
	"github.com/go-pkg-org/gopkg/internal/config"
	"github.com/go-pkg-org/gopkg/internal/pkg"
	"github.com/rs/zerolog/log"
	"gopkg.in/yaml.v2"
=======
>>>>>>> bc600c20
	"io/ioutil"
	"os"
	"os/exec"
	"path/filepath"
	"strings"

	"github.com/go-pkg-org/gopkg/internal/config"
	"github.com/go-pkg-org/gopkg/internal/control"
	"github.com/go-pkg-org/gopkg/internal/pkg"
	"github.com/rs/zerolog/log"
)

// Build will build control package located as directory
// and produce binary / dev packages into directory/build folder
func Build(path string) error {
	// If path is pointing to a .pkg file, extract it
	if strings.HasSuffix(path, "."+pkg.FileExt) {
		log.Debug().Str("package", path).Msg("Extracting control package")

		p, err := extractControlPackage(path)
		if err != nil {
			return err
		}
		path = p
	}

<<<<<<< HEAD
	m, c, err := pkg.ReadCtrlDirectory(path)
=======
	config, err := config.Default()
	if err != nil {
		return err
	}

	m, c, err := control.ReadCtrlDirectory(path)
>>>>>>> bc600c20
	if err != nil {
		return err
	}

	// Recreate build directory
	if err := os.RemoveAll(filepath.Join(path, "build")); err != nil {
		return err
	}
	if err := os.MkdirAll(filepath.Join(path, "build"), 0750); err != nil {
		return err
	}

	goPath, err := config.GetGoPathDir()
	if err != nil {
		return err
	}

	// Get latest release
	latestRelease, err := c.LastRelease()
	if err != nil {
		return err
	}
	releaseVersion := latestRelease.Version

	log.Info().
		Str("importPath", m.ImportPath).
		Str("version", releaseVersion).
		Msgf("Building for control package")

	// Run unit tests
	cmd := exec.Command("go", "test", "./...")
	cmd.Env = append(os.Environ(), fmt.Sprintf("GOPATH=%s", goPath))
	cmd.Stderr = os.Stderr
	cmd.Dir = path
	if err := cmd.Run(); err != nil {
		return err
	}

	// Build source package
	if err := buildSourcePackage(path, m.ImportPath, releaseVersion); err != nil {
		return err
	}

	for _, p := range m.Packages {
		for targetOs, targetArches := range p.Targets {
			for _, targetArch := range targetArches {
				if err = buildBinaryPackage(goPath, path, releaseVersion, targetOs, targetArch, p); err != nil {
					return err
				}
			}
		}
	}

	// Finally build control package
	return buildControlPackage(path, m.ImportPath, releaseVersion)
}

func extractControlPackage(path string) (string, error) {
	// Make sure its a control package
	fileName := filepath.Base(path)
	// TODO refactor this last usage of ParseFileName
	_, _, _, _, pkgType, err := pkg.ParseFileName(fileName)
	if err != nil {
		return "", err
	}
	if pkgType != pkg.Control {
		return "", fmt.Errorf("%s is not a control package", fileName)
	}

	f, err := pkg.ReadFile(path)
	if err != nil {
		return "", err
	}

	baseDir := filepath.Dir(path)
	for p, b := range f.Files() {
		targetPath := filepath.Join(baseDir, p)
		log.Debug().Str("path", targetPath).Msg("Writing file")

		// Create directory if needed
		if err := os.MkdirAll(filepath.Dir(targetPath), 0750); err != nil {
			return "", err
		}

		// Then creating file
		if err := ioutil.WriteFile(targetPath, b, 0640); err != nil {
			return "", err
		}
	}

	return strings.TrimSuffix(path, "."+pkg.FileExt), nil
}

func buildControlPackage(directory, importPath string, releaseVersion string) error {
	fileName, err := pkg.GetFileName(importPath, releaseVersion, "", "", pkg.Control)
	if err != nil {
		return err
	}

	dir, err := pkg.CreateEntries(directory, strings.TrimSuffix(fileName, "."+pkg.FileExt), []string{".git"})
	if err != nil {
		return err
	}

	// Save the package in `./<fileName>`
	if err := pkg.Write(fileName, dir, true); err != nil {
		return err
	}

	log.Info().Str("package", fileName).Msg("Successfully built control package")
	return nil
}

func buildSourcePackage(directory, importPath, releaseVersion string) error {
	fileName, err := pkg.GetFileName(importPath, releaseVersion, "", "", pkg.Source)
	if err != nil {
		return err
	}

	dir, err := pkg.CreateEntries(directory, importPath, []string{".git", pkg.GoPkgDir})
	if err != nil {
		return err
	}

	// Create package definition
	p := pkg.Meta{
		Alias:          importPath,
		ReleaseVersion: releaseVersion,
	}
	b, err := yaml.Marshal(p)
	if err != nil {
		return err
	}
	// TODO improve that
	if err := ioutil.WriteFile(filepath.Join(directory, "package.yaml"), b, 0640); err != nil {
		return err
	}
	dir = append(dir, pkg.Entry{
		FilePath:    filepath.Join(directory, "package.yaml"),
		ArchivePath: "package.yaml",
	})

	// Save the package in `./<fileName>`
	if err := pkg.Write(fileName, dir, true); err != nil {
		return err
	}

	log.Info().Str("package", fileName).Msg("Successfully built source package")
	return nil
}

func buildBinaryPackage(goPath, directory, releaseVersion, targetOs, targetArch string, p pkg.Meta) error {
	pkgName, err := pkg.GetFileName(p.Alias, releaseVersion, targetOs, targetArch, pkg.Binary)
	if err != nil {
		return err
	}

	buildDir := filepath.Join(directory, "build", pkgName)

	cmd := exec.Command("go", "build", "-o", filepath.Join(buildDir, p.BinName), p.Main)
	log.Trace().Msgf("Executing `%s`", cmd.String())
	cmd.Dir = directory
	cmd.Stdout = ioutil.Discard
	cmd.Stderr = os.Stderr
	cmd.Env = append(os.Environ(), fmt.Sprintf("GOOS=%s", targetOs),
		fmt.Sprintf("GOARCH=%s", targetArch), fmt.Sprintf("GOPATH=%s", goPath))
	if err := cmd.Run(); err != nil {
		return err
	}

	// Copy package definition
	// this is used later on to determinate which package we are installing & populate info
	p.Targets = nil
	p.TargetOS = targetOs
	p.TargetArch = targetArch
	p.ReleaseVersion = releaseVersion
	b, err := yaml.Marshal(p)
	if err != nil {
		return err
	}

	if err := ioutil.WriteFile(filepath.Join(buildDir, "package.yaml"), b, 0640); err != nil {
		return err
	}

	// Save the package in `./<pkgName>`
	err = pkg.Write(filepath.Join(pkgName), []pkg.Entry{
		// Add the binary
		{
			FilePath:    filepath.Join(buildDir, p.BinName),
			ArchivePath: filepath.Join("bin", p.BinName),
		},
		// Add the alias file
		{
			FilePath:    filepath.Join(buildDir, "package.yaml"),
			ArchivePath: "package.yaml",
		},
	}, true)

	if err != nil {
		return err
	}

	// Remove the build file and keep package.
	if err := os.RemoveAll(filepath.Join(buildDir)); err != nil {
		return err
	}

	log.Info().Str("package", pkgName).Msg("Successfully built binary package")
	return nil
}<|MERGE_RESOLUTION|>--- conflicted
+++ resolved
@@ -2,23 +2,15 @@
 
 import (
 	"fmt"
-<<<<<<< HEAD
 	"github.com/go-pkg-org/gopkg/internal/config"
 	"github.com/go-pkg-org/gopkg/internal/pkg"
 	"github.com/rs/zerolog/log"
 	"gopkg.in/yaml.v2"
-=======
->>>>>>> bc600c20
 	"io/ioutil"
 	"os"
 	"os/exec"
 	"path/filepath"
 	"strings"
-
-	"github.com/go-pkg-org/gopkg/internal/config"
-	"github.com/go-pkg-org/gopkg/internal/control"
-	"github.com/go-pkg-org/gopkg/internal/pkg"
-	"github.com/rs/zerolog/log"
 )
 
 // Build will build control package located as directory
@@ -35,16 +27,12 @@
 		path = p
 	}
 
-<<<<<<< HEAD
 	m, c, err := pkg.ReadCtrlDirectory(path)
-=======
-	config, err := config.Default()
-	if err != nil {
-		return err
-	}
-
-	m, c, err := control.ReadCtrlDirectory(path)
->>>>>>> bc600c20
+	if err != nil {
+		return err
+	}
+
+	conf, err := config.Default()
 	if err != nil {
 		return err
 	}
@@ -57,7 +45,7 @@
 		return err
 	}
 
-	goPath, err := config.GetGoPathDir()
+	goPath, err := conf.GetGoPathDir()
 	if err != nil {
 		return err
 	}
