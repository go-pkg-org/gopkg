package build

import (
	"fmt"
	"github.com/go-pkg-org/gopkg/internal/control"
	"github.com/go-pkg-org/gopkg/internal/pkg"
	"github.com/rs/zerolog/log"
	"io/ioutil"
	"os"
	"os/exec"
	"path/filepath"
	"strings"
)

// Build will build control package located as directory
// and produce binary / dev packages into directory/build folder
func Build(path string) error {
	// If path is pointing to a .pkg file, extract it
	if strings.HasSuffix(path, "."+pkg.FileExt) {
		log.Debug().Str("package", path).Msg("Extracting control package")

		p, err := extractControlPackage(path)
		if err != nil {
			return err
		}
		path = p
	}

	m, c, err := control.ReadCtrlDirectory(path)
	if err != nil {
		return err
	}

	// Recreate build directory
	if err := os.RemoveAll(filepath.Join(path, "build")); err != nil {
		return err
	}
	if err := os.MkdirAll(filepath.Join(path, "build"), 0750); err != nil {
		return err
	}

	releaseVersion := c.Releases[len(c.Releases)-1].Version

	log.Info().Msgf("Control package: %s %s", m.Package, releaseVersion)

	// TODO: when supporting dependencies we must fetch it from there
	// and install them

	for _, p := range m.Packages {
		var err error
<<<<<<< HEAD
		if p.IsSource() {
			if err = buildSourcePackage(directory, releaseVersion, m.ImportPath, p); err != nil {
=======
		if pkg.IsSource() {
			if err = buildSourcePackage(path, releaseVersion, m.ImportPath, pkg); err != nil {
>>>>>>> a107da30
				return err
			}
		} else {
			for targetOs, targetArches := range p.Targets {
				for _, targetArch := range targetArches {
<<<<<<< HEAD
					if err = buildBinaryPackage(directory, releaseVersion, targetOs, targetArch, p); err != nil {
=======
					if err = buildBinaryPackage(path, releaseVersion, targetOs, targetArch, pkg); err != nil {
>>>>>>> a107da30
						return err
					}
				}
			}
		}
	}

	// Finally build control package
	return buildControlPackage(path, m.Package, releaseVersion)
}

func extractControlPackage(path string) (string, error) {
	// Make sure its a control package
	fileName := filepath.Base(path)
	_, _, _, _, pkgType, err := pkg.ParseName(fileName)
	if err != nil {
		return "", err
	}
	if pkgType != pkg.Control {
		return "", fmt.Errorf("%s is not a control package", fileName)
	}

	content, err := pkg.Read(path)
	if err != nil {
		return "", err
	}

	baseDir := filepath.Dir(path)
	for p, b := range content {
		targetPath := filepath.Join(baseDir, p)
		log.Debug().Str("path", targetPath).Msg("Writing file")

		// Create directory if needed
		if err := os.MkdirAll(filepath.Dir(targetPath), 0750); err != nil {
			return "", err
		}

		// Then creating file
		if err := ioutil.WriteFile(targetPath, b, 0640); err != nil {
			return "", err
		}
	}

	return strings.TrimSuffix(path, "."+pkg.FileExt), nil
}

func buildControlPackage(directory, pkgName string, releaseVersion string) error {
	pkgName, err := pkg.GetName(pkgName, releaseVersion, "", "", pkg.Control)
	if err != nil {
		return err
	}

	dir, err := pkg.CreateEntries(directory, strings.TrimSuffix(pkgName, "."+pkg.FileExt), []string{".git"})
	if err != nil {
		return err
	}

	// Save the package in `./<pkgName>`
	if err := pkg.Write(pkgName, dir, true); err != nil {
		return err
	}

	log.Info().Str("package", pkgName).Msg("Successfully built control package")
	return nil
}

func buildSourcePackage(directory, releaseVersion, importPath string, p control.Package) error {
	pkgName, err := pkg.GetName(p.Package, releaseVersion, "", "", pkg.Source)
	if err != nil {
		return err
	}

	dir, err := pkg.CreateEntries(directory, importPath, []string{".git", control.GoPkgDir})
	if err != nil {
		return err
	}

	// Save the package in `./<pkgName>`
	if err := pkg.Write(pkgName, dir, true); err != nil {
		return err
	}

	log.Info().Str("package", pkgName).Msg("Successfully built source package")
	return nil
}

func buildBinaryPackage(directory, releaseVersion, targetOs, targetArch string, p control.Package) error {
	pkgName, err := pkg.GetName(p.Package, releaseVersion, targetOs, targetArch, pkg.Binary)
	if err != nil {
		return err
	}

	buildDir := filepath.Join(directory, "build", pkgName)

	cmd := exec.Command("go", "build", "-o", filepath.Join(buildDir, p.Package), p.Main)
	log.Trace().Msgf("Executing `%s`", cmd.String())
	cmd.Dir = directory
	cmd.Stdout = ioutil.Discard
	cmd.Stderr = os.Stderr
	cmd.Env = append(os.Environ(), fmt.Sprintf("GOOS=%s", targetOs), fmt.Sprintf("GOARCH=%s", targetArch))
	if err := cmd.Run(); err != nil {
		return err
	}

	// Save the package in `./<pkgName>`
	err = pkg.Write(filepath.Join(pkgName), []pkg.Entry{
		{
			FilePath:    filepath.Join(buildDir, p.Package),
			ArchivePath: filepath.Join("bin", p.Package),
		},
	}, true)

	if err != nil {
		return err
	}

	// Remove the build file and keep package.
	if err := os.RemoveAll(filepath.Join(buildDir)); err != nil {
		return err
	}

	log.Info().Str("package", pkgName).Msg("Successfully built binary package")
	return nil
}<|MERGE_RESOLUTION|>--- conflicted
+++ resolved
@@ -48,23 +48,14 @@
 
 	for _, p := range m.Packages {
 		var err error
-<<<<<<< HEAD
 		if p.IsSource() {
-			if err = buildSourcePackage(directory, releaseVersion, m.ImportPath, p); err != nil {
-=======
-		if pkg.IsSource() {
-			if err = buildSourcePackage(path, releaseVersion, m.ImportPath, pkg); err != nil {
->>>>>>> a107da30
+			if err = buildSourcePackage(path, releaseVersion, m.ImportPath, p); err != nil {
 				return err
 			}
 		} else {
 			for targetOs, targetArches := range p.Targets {
 				for _, targetArch := range targetArches {
-<<<<<<< HEAD
-					if err = buildBinaryPackage(directory, releaseVersion, targetOs, targetArch, p); err != nil {
-=======
-					if err = buildBinaryPackage(path, releaseVersion, targetOs, targetArch, pkg); err != nil {
->>>>>>> a107da30
+					if err = buildBinaryPackage(path, releaseVersion, targetOs, targetArch, p); err != nil {
 						return err
 					}
 				}
